--- conflicted
+++ resolved
@@ -156,19 +156,9 @@
         /// <summary>
         /// Returns whether the box contains the specified point (borders inclusive).
         /// </summary>
-<<<<<<< HEAD
-        /// <param name="top">The position of the top boundary.</param>
-        /// <param name="left">The position of the left boundary.</param>
-        /// <param name="right">The position of the right boundary.</param>
-        /// <param name="bottom">The position of the bottom boundary.</param>
-        /// <returns>A new OpenToolkit.Box2 with the specfied dimensions.</returns>
-        [Pure]
-        public static Box2 FromTLRB(float top, float left, float right, float bottom)
-=======
         /// <param name="point">The point to query.</param>
         /// <returns>Whether this box contains the point.</returns>
         public bool Contains(Vector2 point)
->>>>>>> 70c36adb
         {
             return _min.X <= point.X && point.X <= _max.X &&
                    _min.Y <= point.Y && point.Y <= _max.Y;
@@ -177,19 +167,9 @@
         /// <summary>
         /// Returns whether the box contains the specified box (borders inclusive).
         /// </summary>
-<<<<<<< HEAD
-        /// <param name="left">The position of the left boundary.</param>
-        /// <param name="top">The position of the top boundary.</param>
-        /// <param name="width">The width of the box.</param>
-        /// <param name="height">The height of the box.</param>
-        /// <returns>A new OpenToolkit.Box2 with the specfied dimensions.</returns>
-        [Pure]
-        public static Box2 FromDimensions(float left, float top, float width, float height)
-=======
         /// <param name="other">The box to query.</param>
         /// <returns>Whether this box contains the other box.</returns>
         public bool Contains(Box2 other)
->>>>>>> 70c36adb
         {
             return _max.X >= other._min.X && _min.X <= other._max.X &&
                    _max.Y >= other._min.Y && _min.Y <= other._max.Y;
@@ -198,17 +178,9 @@
         /// <summary>
         /// Returns the distance between the nearest edge and the specified point.
         /// </summary>
-<<<<<<< HEAD
-        /// <param name="position">The position of the top left corner.</param>
-        /// <param name="size">The size of the box.</param>
-        /// <returns>A new OpenToolkit.Box2 with the specfied dimensions.</returns>
-        [Pure]
-        public static Box2 FromDimensions(Vector2 position, Vector2 size)
-=======
         /// <param name="point">The point to find distance for.</param>
         /// <returns>The distance between the specified point and the nearest edge.</returns>
         public float DistanceToNearestEdge(Vector2 point)
->>>>>>> 70c36adb
         {
             var distMin = _min - point;
             var distMax = point - _max;
@@ -242,17 +214,9 @@
         /// <summary>
         /// Scales this Box2 by the given amount.
         /// </summary>
-<<<<<<< HEAD
-        /// <param name="point">The point to query.</param>
-        /// <param name="closedRegion">Whether to include the box boundary in the test region.</param>
-        /// <returns>Whether this box contains the point.</returns>
-        [Pure]
-        public bool Contains(Vector2 point, bool closedRegion = true)
-=======
         /// <param name="scale">The scale to scale the box.</param>
         /// <param name="anchor">The anchor to scale the box from.</param>
         public void Scale(Vector2 scale, Vector2 anchor)
->>>>>>> 70c36adb
         {
             var newDistMin = (anchor - _min) * scale;
             _min = new Vector2(
@@ -282,15 +246,8 @@
         /// <summary>
         /// Inflate this Box2 to encapsulate a given point.
         /// </summary>
-<<<<<<< HEAD
-        /// <param name="point">The distance to translate the box.</param>
-        /// <returns>The translated box.</returns>
-        [Pure]
-        public Box2 Translated(Vector2 point)
-=======
         /// <param name="point">The point to query.</param>
         public void Inflate(Vector2 point)
->>>>>>> 70c36adb
         {
             var distMin = _min - point;
             var distMax = point - _max;
