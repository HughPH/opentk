--- conflicted
+++ resolved
@@ -20,13 +20,8 @@
     <PackageReference Include="System.Memory" Version="4.5.1" />
   </ItemGroup>
 
-<<<<<<< HEAD
-  <Import Project="..\..\build\targets\netfx-mono.props" />
-  <Import Project="..\..\build\targets\stylecop.props" />
-  <Import Project="..\..\build\targets\jetbrains.props" />
-=======
   <Import Project="..\..\props\common.props" />
   <Import Project="..\..\props\netfx-mono.props" />
   <Import Project="..\..\props\stylecop.props" />
->>>>>>> 72a7ba7e
+  <Import Project="..\..\props\jetbrains.props" />
 </Project>